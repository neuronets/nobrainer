import importlib
import logging

import tensorflow as tf

from .base import BaseEstimator
from .. import losses, metrics
from ..dataset import get_steps_per_epoch

logging.getLogger().setLevel(logging.INFO)


class Segmentation(BaseEstimator):
    """Perform segmentation type operations"""

    state_variables = ["block_shape_", "volume_shape_", "scalar_labels_"]

    def __init__(
        self, base_model, model_args=None, checkpoint_filepath=None, multi_gpu=False
    ):
        super().__init__(checkpoint_filepath=checkpoint_filepath, multi_gpu=multi_gpu)

        if not isinstance(base_model, str):
            self.base_model = base_model.__name__
        else:
            self.base_model = base_model
        self.model_ = None
        self.model_args = model_args or {}
        self.block_shape_ = None
        self.volume_shape_ = None
        self.scalar_labels_ = None

    def fit(
        self,
        dataset_train,
        dataset_validate=None,
        epochs=1,
        # TODO: figure out whether optimizer args should be flattened
        optimizer=None,
        opt_args=None,
        loss=losses.dice,
        metrics=metrics.dice,
    ):
        """Train a segmentation model"""
        # TODO: check validity of datasets

        batch_size = dataset_train.element_spec[0].shape[0]
        self.block_shape_ = dataset_train.block_shape
        self.volume_shape_ = dataset_train.volume_shape
        self.scalar_labels_ = dataset_train.scalar_labels
        n_classes = dataset_train.n_classes
        opt_args = opt_args or {}
        if optimizer is None:
            optimizer = tf.keras.optimizers.Adam
            opt_args_tmp = dict(learning_rate=1e-04)
            opt_args_tmp.update(**opt_args)
            opt_args = opt_args_tmp

        def _create(base_model):
            # Instantiate and compile the model
            self.model_ = base_model(
                n_classes=n_classes,
                input_shape=(*self.block_shape_, 1),
                **self.model_args
            )

        def _compile():
            self.model_.compile(
                optimizer(**opt_args),
                loss=loss,
                metrics=metrics,
            )

        if self.model is None:
            mod = importlib.import_module("..models", "nobrainer.processing")
            base_model = getattr(mod, self.base_model)
            if batch_size % self.strategy.num_replicas_in_sync:
                raise ValueError("batch size must be a multiple of the number of GPUs")

            with self.strategy.scope():
                _create(base_model)
        with self.strategy.scope():
            _compile()
        self.model_.summary()

<<<<<<< HEAD
        # TODO add checkpoint
=======
        train_steps = get_steps_per_epoch(
            n_volumes=dataset_train.n_volumes,
            volume_shape=self.volume_shape_,
            block_shape=self.block_shape_,
            batch_size=batch_size,
        )

        evaluate_steps = None
        if dataset_validate is not None:
            evaluate_steps = get_steps_per_epoch(
                n_volumes=dataset_validate.n_volumes,
                volume_shape=self.volume_shape_,
                block_shape=self.block_shape_,
                batch_size=batch_size,
            )

        callbacks = []
        if self.checkpoint_tracker:
            callbacks.append(self.checkpoint_tracker)

>>>>>>> 99eaf9d9
        self.model_.fit(
            dataset_train,
            epochs=epochs,
            steps_per_epoch=dataset_train.get_steps_per_epoch(batch_size),
            validation_data=dataset_validate,
<<<<<<< HEAD
            validation_steps=dataset_validate.get_steps_per_epoch(batch_size),
=======
            validation_steps=evaluate_steps,
            callbacks=callbacks,
>>>>>>> 99eaf9d9
        )

        return self

    def predict(self, x, batch_size=1, normalizer=None):
        """Makes a prediction using the trained model"""
        if self.model_ is None:
            raise ValueError("Model is undefined. Please train or load a model")
        from ..prediction import predict

        return predict(
            x,
            self.model_,
            block_shape=self.block_shape_,
            batch_size=batch_size,
            normalizer=normalizer,
        )<|MERGE_RESOLUTION|>--- conflicted
+++ resolved
@@ -83,41 +83,16 @@
             _compile()
         self.model_.summary()
 
-<<<<<<< HEAD
-        # TODO add checkpoint
-=======
-        train_steps = get_steps_per_epoch(
-            n_volumes=dataset_train.n_volumes,
-            volume_shape=self.volume_shape_,
-            block_shape=self.block_shape_,
-            batch_size=batch_size,
-        )
-
-        evaluate_steps = None
-        if dataset_validate is not None:
-            evaluate_steps = get_steps_per_epoch(
-                n_volumes=dataset_validate.n_volumes,
-                volume_shape=self.volume_shape_,
-                block_shape=self.block_shape_,
-                batch_size=batch_size,
-            )
-
         callbacks = []
         if self.checkpoint_tracker:
             callbacks.append(self.checkpoint_tracker)
-
->>>>>>> 99eaf9d9
         self.model_.fit(
             dataset_train,
             epochs=epochs,
             steps_per_epoch=dataset_train.get_steps_per_epoch(batch_size),
             validation_data=dataset_validate,
-<<<<<<< HEAD
             validation_steps=dataset_validate.get_steps_per_epoch(batch_size),
-=======
-            validation_steps=evaluate_steps,
             callbacks=callbacks,
->>>>>>> 99eaf9d9
         )
 
         return self
