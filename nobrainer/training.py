--- conflicted
+++ resolved
@@ -152,7 +152,6 @@
         )
 
 
-<<<<<<< HEAD
 class ProgressiveAETrainer(tf.keras.Model):
     """Progressive Autoencoder Trainer.
 
@@ -246,7 +245,8 @@
         self.train_step_counter.assign(0.0)
         self.phase.assign(phase)
         (super().fit)(args, steps_per_epoch=steps_per_epoch, **kwargs)
-=======
+
+
 class GANTrainer(tf.keras.Model):
     """Generative Adversarial Network Trainer.
 
@@ -397,5 +397,4 @@
     proj = tf.math.l2_normalize(proj, axis=1)
 
     # Negative cosine similarity loss
-    return -tf.reduce_mean(tf.reduce_sum((pred * proj), axis=1))
->>>>>>> 5110d3c2
+    return -tf.reduce_mean(tf.reduce_sum((pred * proj), axis=1))