import numpy as np
import pytest
import tensorflow as tf

from ..autoencoder import autoencoder
<<<<<<< HEAD
from ..dcgan import dcgan
=======
from ..bayesian_vnet import bayesian_vnet
from ..bayesian_vnet_semi import bayesian_vnet_semi
>>>>>>> b8ee3933
from ..highresnet import highresnet
from ..meshnet import meshnet
from ..progressivegan import progressivegan
from ..unet import unet
from ..vnet import vnet


def model_test(model_cls, n_classes, input_shape, kwds={}):
    """Tests for models."""
    x = 10 * np.random.random(input_shape)
    y = np.random.choice([True, False], input_shape)

    # Assume every model class has n_classes and input_shape arguments.
    model = model_cls(n_classes=n_classes, input_shape=input_shape[1:], **kwds)
    model.compile(tf.optimizers.Adam(), "binary_crossentropy")
    model.fit(x, y)

    actual_output = model.predict(x)
    assert actual_output.shape == x.shape[:-1] + (n_classes,)


def test_highresnet():
    model_test(highresnet, n_classes=1, input_shape=(1, 32, 32, 32, 1))


def test_meshnet():
    model_test(
        meshnet,
        n_classes=1,
        input_shape=(1, 32, 32, 32, 1),
        kwds={"receptive_field": 37},
    )
    model_test(
        meshnet,
        n_classes=1,
        input_shape=(1, 32, 32, 32, 1),
        kwds={"receptive_field": 67},
    )
    model_test(
        meshnet,
        n_classes=1,
        input_shape=(1, 32, 32, 32, 1),
        kwds={"receptive_field": 129},
    )
    with pytest.raises(ValueError):
        model_test(
            meshnet,
            n_classes=1,
            input_shape=(1, 32, 32, 32, 1),
            kwds={"receptive_field": 50},
        )


def test_unet():
    model_test(unet, n_classes=1, input_shape=(1, 32, 32, 32, 1))


def test_autoencoder():
    """Special test for autoencoder."""

    input_shape = (1, 32, 32, 32, 1)
    x = 10 * np.random.random(input_shape)

    model = autoencoder(input_shape[1:], encoding_dim=128, n_base_filters=32)
    model.compile(tf.optimizers.Adam(), "mse")
    model.fit(x, x)

    actual_output = model.predict(x)
    assert actual_output.shape == x.shape


def test_progressivegan():
    """Test for both discriminator and generator of progressive gan"""

    latent_size = 256
    label_size = 2
    g_fmap_base = 1024
    d_fmap_base = 1024
    alpha = 1.0

    generator, discriminator = progressivegan(
        latent_size,
        label_size=label_size,
        g_fmap_base=g_fmap_base,
        d_fmap_base=d_fmap_base,
    )

    resolutions = [8, 16]

    for res in resolutions:
        generator.add_resolution()
        discriminator.add_resolution()

        latent_input = np.random.random((10, latent_size))
        real_image_input = np.random.random((10, res, res, res, 1))

        fake_images = generator([latent_input, alpha])
        real_pred, real_labels_pred = discriminator([real_image_input, alpha])
        fake_pred, fake_labels_pred = discriminator([fake_images, alpha])

        assert fake_images.shape == real_image_input.shape
        assert real_pred.shape == (real_image_input.shape[0],)
        assert fake_pred.shape == (real_image_input.shape[0],)
        assert real_labels_pred.shape == (real_image_input.shape[0], label_size)
        assert fake_labels_pred.shape == (real_image_input.shape[0], label_size)


<<<<<<< HEAD
def test_dcgan():
    """Special test for dcgan."""

    output_shape = (1, 32, 32, 32, 1)
    z_dim = 32
    z = np.random.random((1, z_dim))

    pred_shape = (1, 8, 8, 8, 1)

    generator, discriminator = dcgan(output_shape[1:], z_dim=z_dim)
    generator.compile(tf.train.AdamOptimizer(), "mse")
    discriminator.compile(tf.train.AdamOptimizer(), "mse")

    fake_images = generator.predict(z)
    fake_pred = discriminator.predict(fake_images)

    assert fake_images.shape == output_shape and fake_pred.shape == pred_shape
=======
def test_vnet():
    model_test(vnet, n_classes=1, input_shape=(1, 32, 32, 32, 1))


def test_bayesian_vnet_semi():
    model_test(bayesian_vnet_semi, n_classes=1, input_shape=(1, 32, 32, 32, 1))


def test_bayesian_vnet():
    model_test(bayesian_vnet, n_classes=1, input_shape=(1, 32, 32, 32, 1))
>>>>>>> b8ee3933
<|MERGE_RESOLUTION|>--- conflicted
+++ resolved
@@ -3,12 +3,9 @@
 import tensorflow as tf
 
 from ..autoencoder import autoencoder
-<<<<<<< HEAD
 from ..dcgan import dcgan
-=======
 from ..bayesian_vnet import bayesian_vnet
 from ..bayesian_vnet_semi import bayesian_vnet_semi
->>>>>>> b8ee3933
 from ..highresnet import highresnet
 from ..meshnet import meshnet
 from ..progressivegan import progressivegan
@@ -116,7 +113,6 @@
         assert fake_labels_pred.shape == (real_image_input.shape[0], label_size)
 
 
-<<<<<<< HEAD
 def test_dcgan():
     """Special test for dcgan."""
 
@@ -134,7 +130,8 @@
     fake_pred = discriminator.predict(fake_images)
 
     assert fake_images.shape == output_shape and fake_pred.shape == pred_shape
-=======
+
+
 def test_vnet():
     model_test(vnet, n_classes=1, input_shape=(1, 32, 32, 32, 1))
 
@@ -144,5 +141,4 @@
 
 
 def test_bayesian_vnet():
-    model_test(bayesian_vnet, n_classes=1, input_shape=(1, 32, 32, 32, 1))
->>>>>>> b8ee3933
+    model_test(bayesian_vnet, n_classes=1, input_shape=(1, 32, 32, 32, 1))