--- conflicted
+++ resolved
@@ -7,11 +7,9 @@
 from ..autoencoder import autoencoder
 from ..bayesian_vnet import bayesian_vnet
 from ..bayesian_vnet_semi import bayesian_vnet_semi
-<<<<<<< HEAD
+
 from ..brainsiam import brainsiam
-=======
 from ..dcgan import dcgan
->>>>>>> 3f54abe7
 from ..highresnet import highresnet
 from ..meshnet import meshnet
 from ..progressivegan import progressivegan
