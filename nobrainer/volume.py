--- conflicted
+++ resolved
@@ -334,11 +334,11 @@
     perm = (0, 2, 4, 1, 3, 5)
     return a.reshape(inter_shape).transpose(perm).reshape(new_shape)
 
-<<<<<<< HEAD
-# Based on https://stackoverflow.com/a/47171600
+
 def replace_in_numpy(x, mapping, zero=True):
     """Replace values in numpy ndarray `x` using dictionary `mapping`.
 
+    # Based on https://stackoverflow.com/a/47171600
     """
     # Extract out keys and values
     k = np.array(list(mapping.keys()))
@@ -357,7 +357,7 @@
         return np.where(mask, vs[idx], x)
     else:
         return vs[idx]
-=======
+
 
 def adjust_dynamic_range_numpy(a, drange_in, drange_out):
     """Scale and shift numpy array.
@@ -377,5 +377,4 @@
     a = np.asarray(a)
     scale = (drange_out[1] - drange_out[0]) / (drange_in[1] - drange_in[0])
     bias = drange_out[0] - drange_in[0] * scale
-    return a * scale + bias
->>>>>>> 797d48ca
+    return a * scale + bias