import warnings

import numpy as np
from numpy.testing import assert_array_equal
import pytest
import tensorflow as tf

from .. import volume


@pytest.mark.parametrize("shape", [(10, 10, 10), (10, 10, 10, 3)])
@pytest.mark.parametrize("scalar_labels", [True, False])
def test_apply_random_transform(shape, scalar_labels):
    x = np.ones(shape).astype(np.float32)
    if scalar_labels:
        transform_func = volume.apply_random_transform_scalar_labels
        y_shape = (1,)
    else:
        transform_func = volume.apply_random_transform
        y_shape = shape

    y_in = np.random.randint(0, 2, size=y_shape).astype(np.float32)
    x, y = transform_func(x, y_in)
    x = x.numpy()
    y = y.numpy()

    # Test that values were not changed in the labels.
    if scalar_labels:
        assert_array_equal(y, y_in)
    else:
        assert_array_equal(np.unique(y), [0, 1])
    assert x.shape == shape
    assert y.shape == y_shape

    with pytest.raises(ValueError):
        inconsistent_shape = tuple([sh + 1 for sh in shape])
        x, y = transform_func(np.ones(shape), np.ones(inconsistent_shape))

    with pytest.raises(ValueError):
        y_shape = (1,) if scalar_labels else (10, 10)
        x, y = transform_func(np.ones((10, 10)), np.ones(y_shape))

    x = np.random.randn(*shape).astype(np.float32)
    y_shape = (1,) if scalar_labels else shape
    y = np.random.randint(0, 2, size=y_shape).astype(np.float32)
    x0, y0 = transform_func(x, y)
    x1, y1 = transform_func(x, y)
    assert not np.array_equal(x, x0)
    assert not np.array_equal(x, x1)
    assert not np.array_equal(x0, x1)

    if scalar_labels:
        assert np.array_equal(y, y0)
        assert np.array_equal(y, y1)
        assert np.array_equal(y0, y1)
    else:
        assert not np.array_equal(y, y0)
        assert not np.array_equal(y, y1)
        assert not np.array_equal(y0, y1)

    # Test that new iterations yield different augmentations.
    x = np.arange(64).reshape(1, 4, 4, 4).astype(np.float32)
    y_shape = (1, 1) if scalar_labels else x.shape
    y = np.random.randint(0, 2, size=y_shape).astype(np.float32)
    dataset = tf.data.Dataset.from_tensor_slices((x, y))
    # sanity check
    x0, y0 = next(iter(dataset))
    x1, y1 = next(iter(dataset))
    assert_array_equal(x[0], x0)
    assert_array_equal(x0, x1)
    assert_array_equal(y[0], y0)
    assert_array_equal(y0, y1)
    # Need to reset the seed, because it is set in other tests.
    tf.random.set_seed(None)
    dataset = dataset.map(transform_func)
    x0, y0 = next(iter(dataset))
    x1, y1 = next(iter(dataset))
    assert not np.array_equal(x0, x1)
    if scalar_labels:
        assert_array_equal(y0, y1)
    else:
        assert not np.array_equal(y0, y1)
        assert_array_equal(np.unique(y0), [0, 1])
        assert_array_equal(np.unique(y1), [0, 1])
    # Naive test that features were interpolated without nearest neighbor.
    assert np.any(x0 % 1)
    assert np.any(x1 % 1)

    # Depreacation warning test
    with warnings.catch_warnings(record=True) as w:
        warnings.simplefilter("always")
        x = np.ones(shape).astype(np.float32)
        transform_func(x, y_in)

        assert len(w) == 1
        assert issubclass(w[-1].category, PendingDeprecationWarning)
        assert "moved" in str(w[-1].message)
<<<<<<< HEAD
        
=======


>>>>>>> 0b20f46e
def test_binarize():
    x = [
        0.49671415,
        -0.1382643,
        0.64768854,
        1.52302986,
        -0.23415337,
        -0.23413696,
        1.57921282,
        0.76743473,
    ]
    x = np.asarray(x, dtype="float64")
    expected = np.array([True, False, True, True, False, False, True, True])
    result = volume.binarize(x)
    assert_array_equal(expected, result)
    assert result.dtype == tf.float64
    result = volume.binarize(x.astype(np.float32))
    assert_array_equal(expected, result)
    assert result.dtype == tf.float32

    x = np.asarray([-2, 0, 2, 0, 2, -2, -1, 1], dtype=np.int32)
    expected = np.array([False, False, True, False, True, False, False, True])
    result = volume.binarize(x)
    assert_array_equal(expected, result)
    assert result.dtype == tf.int32
    result = volume.binarize(x.astype(np.int64))
    assert_array_equal(expected, result)
    assert result.dtype == tf.int64


@pytest.mark.parametrize("replace_func", [volume.replace, volume.replace_in_numpy])
def test_replace(replace_func):
    data = np.arange(5)
    mapping = {0: 10, 1: 20, 2: 30, 3: 40, 4: 30}
    output = replace_func(data, mapping)
    assert_array_equal(output, [10, 20, 30, 40, 30])

    # Test that overlapping keys and values gives correct result.
    data = np.arange(5)
    mapping = {0: 1, 1: 2, 2: 3, 3: 4}
    output = replace_func(data, mapping)
    assert_array_equal(output, [1, 2, 3, 4, 0])

    data = np.arange(8).reshape(2, 2, 2)
    mapping = {0: 100, 100: 10, 10: 5, 3: 5}
    outputs = replace_func(data, mapping, zero=False)
    expected = data.copy()
    expected[0, 0, 0] = 100
    expected[0, 1, 1] = 5
    assert_array_equal(outputs, expected)

    # Zero values not in mapping values.
    outputs = replace_func(data, mapping, zero=True)
    expected = np.zeros_like(data)
    expected[0, 0, 0] = 100
    expected[0, 1, 1] = 5
    assert_array_equal(outputs, expected)


@pytest.mark.parametrize("std_func", [volume.standardize, volume.standardize_numpy])
def test_standardize(std_func):
    x = np.random.randn(10, 10, 10).astype(np.float32)
    outputs = np.array(std_func(x))
    assert np.allclose(outputs.mean(), 0, atol=1e-07)
    assert np.allclose(outputs.std(), 1, atol=1e-07)

    if std_func == volume.standardize:
        x = np.random.randn(10, 10, 10).astype(np.float64)
        outputs = np.array(std_func(x))
        assert outputs.dtype == np.float32


def _stack_channels(_in):
    return np.stack([_in, 2 * _in, 3 * _in], axis=-1)


@pytest.mark.parametrize("multichannel", [True, False])
@pytest.mark.parametrize("to_blocks_func", [volume.to_blocks, volume.to_blocks_numpy])
def test_to_blocks(multichannel, to_blocks_func):
    x = np.arange(8).reshape(2, 2, 2)
    block_shape = (1, 1, 1)
    if multichannel:
        x = _stack_channels(x)
        block_shape = (1, 1, 1, 3)
    outputs = np.array(to_blocks_func(x, block_shape))
    expected = np.array(
        [[[[0]]], [[[1]]], [[[2]]], [[[3]]], [[[4]]], [[[5]]], [[[6]]], [[[7]]]]
    )
    if multichannel:
        expected = _stack_channels(expected)
    assert_array_equal(outputs, expected)

    block_shape = 2
    if multichannel:
        block_shape = (2, 2, 2, 3)
    outputs = np.array(to_blocks_func(x, block_shape))
    assert_array_equal(outputs, x[None])

    block_shape = (3, 3, 3)
    if multichannel:
        block_shape = (3, 3, 3, 3)
    with pytest.raises((tf.errors.InvalidArgumentError, ValueError)):
        to_blocks_func(x, block_shape)

    block_shape = (3, 3)
    with pytest.raises(ValueError):
        to_blocks_func(x, block_shape)


@pytest.mark.parametrize("multichannel", [True, False])
@pytest.mark.parametrize(
    "from_blocks_func", [volume.from_blocks, volume.from_blocks_numpy]
)
def test_from_blocks(multichannel, from_blocks_func):
    x = np.arange(64).reshape(4, 4, 4)
    block_shape = (2, 2, 2)
    if multichannel:
        x = _stack_channels(x)
        block_shape = (2, 2, 2, 3)

    outputs = from_blocks_func(volume.to_blocks(x, block_shape), x.shape)
    assert_array_equal(outputs, x)

    with pytest.raises(ValueError):
        x = np.arange(80).reshape(10, 2, 2, 2)
        outputs = from_blocks_func(x, (4, 4, 4))


def test_blocks_numpy_value_errors():
    with pytest.raises(ValueError):
        x = np.random.rand(4, 4)
        output_shape = (4, 4, 4)
        volume.to_blocks_numpy(x, output_shape)

    with pytest.raises(ValueError):
        x = np.random.rand(4, 4, 4)
        output_shape = (4, 4, 4)
        volume.from_blocks_numpy(x, output_shape)

    with pytest.raises(ValueError):
        x = np.random.rand(4, 4, 4, 4)
        output_shape = (4, 4)
        volume.from_blocks_numpy(x, output_shape)<|MERGE_RESOLUTION|>--- conflicted
+++ resolved
@@ -95,12 +95,9 @@
         assert len(w) == 1
         assert issubclass(w[-1].category, PendingDeprecationWarning)
         assert "moved" in str(w[-1].message)
-<<<<<<< HEAD
-        
-=======
-
-
->>>>>>> 0b20f46e
+
+
+
 def test_binarize():
     x = [
         0.49671415,
