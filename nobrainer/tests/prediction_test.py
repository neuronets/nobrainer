"""Tests for `nobrainer.prediction`."""

import nibabel as nib
import numpy as np
from numpy.testing import assert_array_equal
import pytest
import tensorflow as tf

<<<<<<< HEAD
from nobrainer import prediction
from nobrainer.models.meshnet import meshnet
from nobrainer.models.bayesian import variational_meshnet
=======
from .. import prediction
from ..models.meshnet import meshnet
>>>>>>> 797d48ca


def test_predict(tmp_path):

    x = np.ones((4, 4, 4))
    img = nib.Nifti1Image(x, affine=np.eye(4))
    path = str(tmp_path / "features.nii.gz")
    img.to_filename(path)

    x2 = x * -50
    img2 = nib.Nifti1Image(x2, affine=np.eye(4))
    path2 = str(tmp_path / "features2.nii.gz")
    img2.to_filename(path2)

    model = meshnet(1, (*x.shape, 1), receptive_field=37)

    # From array.
    y_ = prediction.predict_from_array(x, model=model, block_shape=None)
    y_blocks = prediction.predict_from_array(x, model=model, block_shape=x.shape)
    y_other = prediction.predict(x, model=model, block_shape=None)
    assert isinstance(y_, np.ndarray)
    assert_array_equal(y_.shape, *x.shape)
    assert_array_equal(y_, y_other)
    assert_array_equal(y_, y_blocks)

    # From image.
    y_img = prediction.predict_from_img(img, model=model, block_shape=None)
    y_img_other = prediction.predict(img, model=model, block_shape=None)
    assert isinstance(y_img, nib.spatialimages.SpatialImage)
    assert_array_equal(y_img.shape, x.shape)
    assert_array_equal(y_img.get_fdata(caching="unchanged"), y_)
    assert_array_equal(
        y_img.get_fdata(caching="unchanged"), y_img_other.get_fdata(caching="unchanged")
    )

    # From filepath
    y_img2 = prediction.predict_from_filepath(path, model=model, block_shape=None)
    y_img2_other = prediction.predict(path, model=model, block_shape=None)
    assert isinstance(y_img, nib.spatialimages.SpatialImage)
    assert_array_equal(y_img.shape, x.shape)
    assert_array_equal(y_img.get_fdata(caching="unchanged"), y_)
    assert_array_equal(
        y_img2.get_fdata(caching="unchanged"),
        y_img2_other.get_fdata(caching="unchanged"),
    )

    # From filepaths
    gen = prediction.predict_from_filepaths(
        [path, path2], model=model, block_shape=None
    )
    y_img3 = next(gen)
    y_img4 = next(gen)
    gen_other = prediction.predict([path, path2], model=model, block_shape=None)
    y_img3_other = next(gen_other)
    y_img4_other = next(gen_other)

    assert_array_equal(
        y_img2.get_fdata(caching="unchanged"), y_img3.get_fdata(caching="unchanged")
    )
    assert_array_equal(
        y_img3.get_fdata(caching="unchanged"),
        y_img3_other.get_fdata(caching="unchanged"),
    )
    assert_array_equal(
        y_img4.get_fdata(caching="unchanged"),
        y_img4_other.get_fdata(caching="unchanged"),
    )
    assert_array_equal(y_img3.shape, x.shape)
    
def test_variational_predict(tmp_path):
    x = np.ones((4, 4, 4))
    img = nib.Nifti1Image(x, affine=np.eye(4))
    path = str(tmp_path / "features.nii.gz")
    img.to_filename(path)

    x2 = x * -50
    img2 = nib.Nifti1Image(x2, affine=np.eye(4))
    path2 = str(tmp_path / "features2.nii.gz")
    img2.to_filename(path2)

    model = variational_meshnet(1, (*x.shape, 1), receptive_field=37)

    # From array.
    mean,var,entropy = prediction.predict_from_array(x, model=model, block_shape=None, 
                                       n_samples=2, return_variance=True,
                                       return_entropy=True)
    #y_blocks = prediction.predict_from_array(x, model=model, block_shape=x.shape)
    #y_other = prediction.predict(x, model=model, block_shape=None)
    assert isinstance(mean, np.ndarray)
    assert isinstance(var, np.ndarray)
    assert isinstance(entropy, np.ndarray)
    assert_array_equal(mean.shape, *x.shape)
    assert_array_equal(var.shape, *x.shape)
    assert_array_equal(entropy.shape, *x.shape)
    #assert_array_equal(y_, y_other)
    #assert_array_equal(y_, y_blocks)
    
    
def test_get_model(tmp_path):
    model = meshnet(3, (10, 10, 10, 1), receptive_field=37)
    path = str(tmp_path / "model.h5")
    model.save(path)
    assert isinstance(prediction._get_model(path), tf.keras.Model)
    assert model is prediction._get_model(model)
    with pytest.raises(ValueError):
        prediction._get_model("not a model")


@pytest.mark.xfail
def test_transform_and_predict(tmp_path):
    assert False<|MERGE_RESOLUTION|>--- conflicted
+++ resolved
@@ -6,14 +6,9 @@
 import pytest
 import tensorflow as tf
 
-<<<<<<< HEAD
-from nobrainer import prediction
-from nobrainer.models.meshnet import meshnet
-from nobrainer.models.bayesian import variational_meshnet
-=======
 from .. import prediction
 from ..models.meshnet import meshnet
->>>>>>> 797d48ca
+from ..models.bayesian import variational_meshnet
 
 
 def test_predict(tmp_path):
